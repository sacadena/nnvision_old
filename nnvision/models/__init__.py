--- conflicted
+++ resolved
@@ -1,9 +1,4 @@
 from .models import (se_core_point_readout, se_core_full_gauss_readout, se_core_gauss_readout,
-<<<<<<< HEAD
-                      se_core_spatialXfeature_readout, vgg_core_gauss_readout, stacked2d_core_gaussian_readout, simple_core_transfer)
-
-#from .ptrmodels import *
-=======
                      se_core_spatialXfeature_readout, vgg_core_gauss_readout, stacked2d_core_gaussian_readout, simple_core_transfer,
                      se_core_shared_gaussian_readout, augmented_full_readout, stacked2d_core_dn_linear_readout)
->>>>>>> f8831876
+from .ptrmodels import task_core_gauss_readout, task_core_point_readout