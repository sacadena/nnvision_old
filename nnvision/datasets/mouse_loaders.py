--- conflicted
+++ resolved
@@ -13,16 +13,11 @@
 from nnfabrik.utility.nn_helpers import set_random_seed
 
 
-<<<<<<< HEAD
-def mouse_static_loader(path, batch_size, seed=None, areas=None, layers=None,
-                        tier=None, neuron_ids=None, get_key=False, cuda=True, normalize=True, include_behavior=False,
-                        exclude=None, select_input_channel=None, toy_data=False, file_tree=False, **kwargs):
-=======
 def mouse_static_loader(path,
                         batch_size,
                         seed=None,
-                        area='V1',
-                        layer='L2/3',
+                        areas=None,
+                        layers=None,
                         tier=None,
                         neuron_ids=None,
                         get_key=False,
@@ -34,7 +29,6 @@
                         toy_data=False,
                         file_tree=False,
                         **kwargs):
->>>>>>> fbf9f424
     """
     returns a single data
 
@@ -109,16 +103,11 @@
     return (data_key, dataloaders) if get_key else dataloaders
 
 
-<<<<<<< HEAD
-def mouse_static_loaders(paths, batch_size, seed=None, areas=None, layers=None, tier=None,
-                         neuron_ids=None, cuda=True, normalize=False, include_behavior=False,
-                         exclude=None, select_input_channel=None, toy_data=False, file_tree=False, **kwargs):
-=======
 def mouse_static_loaders(paths,
                          batch_size,
                          seed=None,
-                         area='V1',
-                         layer='L2/3',
+                         areas=None,
+                         layers=None,
                          tier=None,
                          neuron_ids=None,
                          cuda=True,
@@ -129,7 +118,6 @@
                          toy_data=False,
                          file_tree=False,
                          **kwargs):
->>>>>>> fbf9f424
     """
     Returns a dictionary of dataloaders (i.e., trainloaders, valloaders, and testloaders) for >= 1 dataset(s).
 
