--- conflicted
+++ resolved
@@ -78,13 +78,6 @@
     stats_file = "crop_{}_subsample_{}.pickle".format(crop, subsample)
     stats_path = os.path.join(image_cache_path, 'statistics/', stats_file)
 
-<<<<<<< HEAD
-    
-=======
-
-
-
->>>>>>> 0bca9099
     if image_file is not None and os.path.exists(image_file):
         with open(image_file, "rb") as pkl:
             images = pickle.load(pkl)
@@ -103,10 +96,7 @@
 
     images_cropped = images[:, crop[0][0]:h - crop[0][1]:subsample, crop[1][0]:w - crop[1][1]:subsample, :]
 
-<<<<<<< HEAD
-    
-=======
->>>>>>> 0bca9099
+
     if os.path.exists(stats_path):
         with open(stats_path, "rb") as pkl:
             data_info = pickle.load(pkl)
@@ -117,12 +107,7 @@
     else:
         img_mean = np.mean(images_cropped)
         img_std = np.std(images_cropped)
-<<<<<<< HEAD
-    
-    
-=======
 
->>>>>>> 0bca9099
     data_info = {}
 
     # set up parameters for the different dataset types
@@ -185,12 +170,8 @@
         dataloaders["validation"][data_key] = val_loader
         dataloaders["test"][data_key] = test_loader
 
-<<<<<<< HEAD
     if (store_data_info or return_data_info) and (not os.path.exists(stats_path)):
-                
-=======
-    if not os.path.exists(stats_path):
->>>>>>> 0bca9099
+
         in_name, out_name = next(iter(list(dataloaders["train"].values())[0]))._fields
 
         session_shape_dict = get_dims_for_loader_dict(dataloaders["train"])
